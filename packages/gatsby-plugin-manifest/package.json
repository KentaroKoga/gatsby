{
  "name": "gatsby-plugin-manifest",
  "description": "Gatsby plugin which adds a manifest.json to make sites progressive web apps",
<<<<<<< HEAD
  "version": "2.0.1-0",
  "author": "Kyle Mathews <mathews.kyle@gmail.com>",
  "bugs": {
    "url": "https://github.com/gatsbyjs/gatsby/issues"
  },
  "dependencies": {
    "@babel/runtime": "^7.0.0-beta.38",
    "bluebird": "^3.5.0"
  },
  "devDependencies": {
    "@babel/cli": "^7.0.0-beta.38",
    "@babel/core": "^7.0.0-beta.38",
=======
  "version": "1.0.15",
  "author": "Kyle Mathews <mathews.kyle@gmail.com>",
  "bugs": {
    "url": "https://github.com/gatsbyjs/gatsby/issues"
  },
  "dependencies": {
    "babel-runtime": "^6.26.0",
    "bluebird": "^3.5.0"
  },
  "devDependencies": {
    "babel-cli": "^6.26.0",
>>>>>>> 0649a0e8
    "cross-env": "^5.0.5"
  },
  "homepage": "https://github.com/gatsbyjs/gatsby/tree/master/packages/gatsby-plugin-manifest#readme",
  "keywords": [
    "gatsby",
    "gatsby-plugin",
    "manifest.json",
    "progressive-web-app",
    "pwa"
  ],
  "license": "MIT",
  "main": "index.js",
  "peerDependencies": {
<<<<<<< HEAD
    "gatsby": ">1.0.0 || >2.0.0-alpha"
  },
  "repository": {
    "type": "git",
    "url": "https://github.com/gatsbyjs/gatsby.git"
=======
    "gatsby": "^1.0.0"
  },
  "repository": "https://github.com/gatsbyjs/gatsby/tree/master/packages/gatsby-plugin-manifest",
  "scripts": {
    "build": "babel src --out-dir . --ignore __tests__",
    "prepublish": "cross-env NODE_ENV=production npm run build",
    "watch": "babel -w src --out-dir . --ignore __tests__"
>>>>>>> 0649a0e8
  }
}<|MERGE_RESOLUTION|>--- conflicted
+++ resolved
@@ -1,7 +1,6 @@
 {
   "name": "gatsby-plugin-manifest",
   "description": "Gatsby plugin which adds a manifest.json to make sites progressive web apps",
-<<<<<<< HEAD
   "version": "2.0.1-0",
   "author": "Kyle Mathews <mathews.kyle@gmail.com>",
   "bugs": {
@@ -14,19 +13,6 @@
   "devDependencies": {
     "@babel/cli": "^7.0.0-beta.38",
     "@babel/core": "^7.0.0-beta.38",
-=======
-  "version": "1.0.15",
-  "author": "Kyle Mathews <mathews.kyle@gmail.com>",
-  "bugs": {
-    "url": "https://github.com/gatsbyjs/gatsby/issues"
-  },
-  "dependencies": {
-    "babel-runtime": "^6.26.0",
-    "bluebird": "^3.5.0"
-  },
-  "devDependencies": {
-    "babel-cli": "^6.26.0",
->>>>>>> 0649a0e8
     "cross-env": "^5.0.5"
   },
   "homepage": "https://github.com/gatsbyjs/gatsby/tree/master/packages/gatsby-plugin-manifest#readme",
@@ -40,20 +26,12 @@
   "license": "MIT",
   "main": "index.js",
   "peerDependencies": {
-<<<<<<< HEAD
     "gatsby": ">1.0.0 || >2.0.0-alpha"
-  },
-  "repository": {
-    "type": "git",
-    "url": "https://github.com/gatsbyjs/gatsby.git"
-=======
-    "gatsby": "^1.0.0"
   },
   "repository": "https://github.com/gatsbyjs/gatsby/tree/master/packages/gatsby-plugin-manifest",
   "scripts": {
     "build": "babel src --out-dir . --ignore __tests__",
     "prepublish": "cross-env NODE_ENV=production npm run build",
     "watch": "babel -w src --out-dir . --ignore __tests__"
->>>>>>> 0649a0e8
   }
 }