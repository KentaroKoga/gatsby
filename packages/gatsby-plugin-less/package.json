{
  "name": "gatsby-plugin-less",
<<<<<<< HEAD
  "version": "2.0.0-alpha.0",
=======
>>>>>>> fd017c02
  "description": "Stub description for gatsby-plugin-less",
  "version": "1.0.5",
  "author": "Ming Aldrich-Gan <mingaldrichgan@gmail.com>",
  "dependencies": {
    "babel-runtime": "^6.26.0",
    "extract-text-webpack-plugin": "^1.0.1",
    "gatsby-1-config-css-modules": "^1.0.5",
    "less": "^2.7.2",
    "less-loader": "^3.0.0",
    "webpack": "^1.13.3"
  },
<<<<<<< HEAD
  "keywords": [
    "gatsby"
  ],
  "author": "monastic.panic@gmail.com",
  "license": "MIT",
  "dependencies": {
    "babel-runtime": "^6.26.0",
    "less": "^2.7.2",
    "less-loader": "^4.0.5"
  },
  "devDependencies": {
    "babel-cli": "^6.26.0",
    "cross-env": "^5.0.5"
=======
  "devDependencies": {
    "babel-cli": "^6.26.0",
    "cross-env": "^5.0.5"
  },
  "keywords": [
    "gatsby",
    "less"
  ],
  "license": "MIT",
  "main": "index.js",
  "scripts": {
    "build": "babel src --out-dir . --ignore __tests__",
    "prepublish": "cross-env NODE_ENV=production npm run build",
    "watch": "babel -w src --out-dir . --ignore __tests__"
>>>>>>> fd017c02
  }
}<|MERGE_RESOLUTION|>--- conflicted
+++ resolved
@@ -1,21 +1,10 @@
 {
   "name": "gatsby-plugin-less",
-<<<<<<< HEAD
   "version": "2.0.0-alpha.0",
-=======
->>>>>>> fd017c02
   "description": "Stub description for gatsby-plugin-less",
   "version": "1.0.5",
   "author": "Ming Aldrich-Gan <mingaldrichgan@gmail.com>",
-  "dependencies": {
-    "babel-runtime": "^6.26.0",
-    "extract-text-webpack-plugin": "^1.0.1",
-    "gatsby-1-config-css-modules": "^1.0.5",
-    "less": "^2.7.2",
-    "less-loader": "^3.0.0",
-    "webpack": "^1.13.3"
-  },
-<<<<<<< HEAD
+
   "keywords": [
     "gatsby"
   ],
@@ -29,21 +18,5 @@
   "devDependencies": {
     "babel-cli": "^6.26.0",
     "cross-env": "^5.0.5"
-=======
-  "devDependencies": {
-    "babel-cli": "^6.26.0",
-    "cross-env": "^5.0.5"
-  },
-  "keywords": [
-    "gatsby",
-    "less"
-  ],
-  "license": "MIT",
-  "main": "index.js",
-  "scripts": {
-    "build": "babel src --out-dir . --ignore __tests__",
-    "prepublish": "cross-env NODE_ENV=production npm run build",
-    "watch": "babel -w src --out-dir . --ignore __tests__"
->>>>>>> fd017c02
   }
 }