--- conflicted
+++ resolved
@@ -8682,7 +8682,6 @@
   built_by: Vandré Leal
   built_by_url: https://vandreleal.github.io
   featured: false
-<<<<<<< HEAD
 - title: Tarokenlog
   url: https://taroken.dev/
   main_url: https://taroken.dev/
@@ -8692,12 +8691,10 @@
     - Blog
     - Portfolio
     - Web Development
-    - Gallery
     - Photography
   built_by: Kentaro Koga
   built_by_url: https://twitter.com/kentaro_koga
   featured: false
-=======
 - title: OwlyPixel Blog
   main_url: https://owlypixel.com
   url: https://owlypixel.com
@@ -8719,5 +8716,4 @@
     - Web Development
     - Technology
   built_by: Patryk Jeziorowski
-  built_by_url: https://twitter.com/pjeziorowski
->>>>>>> 9fa44cde
+  built_by_url: https://twitter.com/pjeziorowski